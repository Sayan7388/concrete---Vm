#include <gtest/gtest.h>

#include <cassert>
#include <fstream>
#include <numeric>

#include "boost/outcome.h"

#include "concretelang/Common/Error.h"
#include "concretelang/Support/CompilerEngine.h"
#include "concretelang/TestLib/TestCircuit.h"

#include "tests_tools/GtestEnvironment.h"
#include "tests_tools/assert.h"
#include "tests_tools/keySetCache.h"

using concretelang::testlib::TestCircuit;

testing::Environment *const dfr_env =
    testing::AddGlobalTestEnvironment(new DFREnvironment);

const std::string FUNCNAME = "main";

std::vector<uint8_t> values_3bits() { return {0, 1, 2, 5, 7}; }
std::vector<uint8_t> values_6bits() { return {0, 1, 2, 13, 22, 59, 62, 63}; }
std::vector<uint8_t> values_7bits() { return {0, 1, 2, 63, 64, 65, 125, 126}; }

mlir::concretelang::CompilerEngine::Library
compile(std::string outputLib, std::string source,
        std::string funcname = FUNCNAME) {
  std::vector<std::string> sources = {source};
  std::shared_ptr<mlir::concretelang::CompilationContext> ccx =
      mlir::concretelang::CompilationContext::createShared();
  mlir::concretelang::CompilerEngine ce{ccx};
  mlir::concretelang::CompilationOptions options(funcname);
#ifdef CONCRETELANG_DATAFLOW_TESTING_ENABLED
  options.dataflowParallelize = true;
#endif
  ce.setCompilationOptions(options);
  auto result = ce.compile(sources, outputLib);
  if (!result) {
    llvm::errs() << result.takeError();
    assert(false);
  }
  assert(result);
  return result.get();
}

static const std::string CURRENT_FILE = __FILE__;
static const std::string THIS_TEST_DIRECTORY =
    CURRENT_FILE.substr(0, CURRENT_FILE.find_last_of("/\\"));
static const std::string OUT_DIRECTORY = "/tmp";

template <typename Info> std::string outputLibFromThis(Info *info) {
  return OUT_DIRECTORY + "/" + std::string(info->name());
}

<<<<<<< HEAD
template <typename Lambda> Lambda load(std::string outputLib) {
  auto l =
      Lambda::load(FUNCNAME, outputLib, 0, 0, 0, 0, getTestKeySetCachePtr());
  assert(l.has_value());
  return l.value();
}

TEST(CompiledModule, call_1s_1s_client_view) {
  std::string source = R"(
func.func @main(%arg0: !FHE.eint<7>) -> !FHE.eint<7> {
  return %arg0: !FHE.eint<7>
}
)";
  namespace clientlib = concretelang::clientlib;
  using MyLambda = clientlib::TypedClientLambda<scalar_out, scalar_in>;
  std::string outputLib = outputLibFromThis(this->test_info_);
  auto compiled = compile(outputLib, source);
  std::string jsonPath = compiled.getClientParametersPath(outputLib);
  auto maybeLambda = MyLambda::load("main", jsonPath);
  ASSERT_TRUE(maybeLambda.has_value());
  auto lambda = maybeLambda.value();
  auto maybeKeySet = lambda.keySet(getTestKeySetCachePtr(), 0, 0, 0, 0);
  ASSERT_TRUE(maybeKeySet.has_value());
  std::shared_ptr<KeySet> keySet = std::move(maybeKeySet.value());
  auto maybePublicArguments = lambda.publicArguments(1, *keySet);

  ASSERT_TRUE(maybePublicArguments.has_value());
  auto publicArguments = std::move(maybePublicArguments.value());
  std::ostringstream osstream(std::ios::binary);
  ASSERT_TRUE(publicArguments->serialize(osstream).has_value());
  EXPECT_TRUE(osstream.good());
  // Direct call without intermediate
  EXPECT_TRUE(lambda.serializeCall(1, *keySet, osstream));
  EXPECT_TRUE(osstream.good());
}
=======
TestCircuit load(mlir::concretelang::CompilerEngine::Library compiled) {
  auto keyset = getTestKeySetCachePtr()
                    ->getKeyset(compiled.getProgramInfo().keyset(), 0, 0)
                    .value();
  return TestCircuit::create(keyset, compiled.getProgramInfo(),
                             compiled.getOutputDirPath(), 0, 0, false)
      .value();
}

// TEST(CompiledModule, call_1s_1s_client_view) {
//   std::string source = R"(
// func.func @main(%arg0: !FHE.eint<7>) -> !FHE.eint<7> {
//   return %arg0: !FHE.eint<7>
// }
// )";
//   std::string outputLib = outputLibFromThis(this->test_info_);
//   auto circuit = load(compile(outputLib, source));
//   std::string jsonPath = compiled.getProgramInfoPath(outputLib);
//   auto maybeLambda = MyLambda::load("main", jsonPath);
//   ASSERT_TRUE(maybeLambda.has_value());
//   auto lambda = maybeLambda.value();
//   auto maybeKeySet = lambda.keySet(getTestKeySetCachePtr(), 0, 0);
//   ASSERT_TRUE(maybeKeySet.has_value());
//   std::shared_ptr<KeySet> keySet = std::move(maybeKeySet.value());
//   auto maybePublicArguments = lambda.publicArguments(1, *keySet);

//   ASSERT_TRUE(maybePublicArguments.has_value());
//   auto publicArguments = std::move(maybePublicArguments.value());
//   std::ostringstream osstream(std::ios::binary);
//   ASSERT_TRUE(publicArguments->serialize(osstream).has_value());
//   EXPECT_TRUE(osstream.good());
//   // Direct call without intermediate
//   EXPECT_TRUE(lambda.serializeCall(1, *keySet, osstream));
//   EXPECT_TRUE(osstream.good());
// }
>>>>>>> f8073b49

TEST(CompiledModule, call_1s_1s) {
  std::string source = R"(
func.func @main(%arg0: !FHE.eint<7>) -> !FHE.eint<7> {
  return %arg0: !FHE.eint<7>
}
)";
  std::string outputLib = outputLibFromThis(this->test_info_);
  auto compiled = compile(outputLib, source);
  auto circuit = load(compiled);
  for (auto a : values_7bits()) {
    auto res = circuit.call({Tensor<uint64_t>(a)});
    ASSERT_TRUE(res.has_value());
    auto out = res.value()[0].getTensor<uint64_t>().value()[0];
    ASSERT_EQ(out, (uint64_t)a);
  }
}

TEST(CompiledModule, call_2s_1s_choose) {
  std::string source = R"(
func.func @main(%arg0: !FHE.eint<7>, %arg1: !FHE.eint<7>) -> !FHE.eint<7> {
  return %arg0: !FHE.eint<7>
}
)";
  std::string outputLib = outputLibFromThis(this->test_info_);
  auto circuit = load(compile(outputLib, source));
  for (auto a : values_7bits())
    for (auto b : values_7bits()) {
      if (a > b) {
        continue;
      }
      auto res = circuit.call({Tensor<uint64_t>(a), Tensor<uint64_t>(b)});
      ASSERT_TRUE(res.has_value());
      auto out = res.value()[0].getTensor<uint64_t>().value()[0];
      ASSERT_EQ(out, (uint64_t)a);
    }
}

TEST(CompiledModule, call_2s_1s) {
  std::string source = R"(
func.func @main(%arg0: !FHE.eint<7>, %arg1: !FHE.eint<7>) -> !FHE.eint<7> {
  %1 = "FHE.add_eint"(%arg0, %arg1): (!FHE.eint<7>, !FHE.eint<7>) -> (!FHE.eint<7>)
  return %1: !FHE.eint<7>
}
)";
  std::string outputLib = outputLibFromThis(this->test_info_);
  auto circuit = load(compile(outputLib, source));
  for (auto a : values_7bits())
    for (auto b : values_7bits()) {
      if (a > b) {
        continue;
      }
      auto res = circuit.call({Tensor<uint64_t>(a), Tensor<uint64_t>(b)});
      ASSERT_TRUE(res.has_value());
      auto out = res.value()[0].getTensor<uint64_t>().value()[0];
      ASSERT_EQ(out, (uint64_t)a + b);
    }
}

TEST(CompiledModule, call_1s_1s_bad_call) {
  std::string source = R"(
func.func @main(%arg0: !FHE.eint<7>, %arg1: !FHE.eint<7>) -> !FHE.eint<7> {
  %1 = "FHE.add_eint"(%arg0, %arg1): (!FHE.eint<7>, !FHE.eint<7>) -> (!FHE.eint<7>)
  return %1: !FHE.eint<7>
}
)";
  std::string outputLib = outputLibFromThis(this->test_info_);
  auto circuit = load(compile(outputLib, source));
  auto res = circuit.call({Tensor<uint64_t>(1)});
  ASSERT_FALSE(res.has_value());
}

TEST(CompiledModule, call_1s_1t) {
  std::string source = R"(
func.func @main(%arg0: !FHE.eint<7>) -> tensor<1x!FHE.eint<7>> {
  %1 = tensor.from_elements %arg0 : tensor<1x!FHE.eint<7>>
  return %1: tensor<1x!FHE.eint<7>>
}
)";
  std::string outputLib = outputLibFromThis(this->test_info_);
  auto circuit = load(compile(outputLib, source));
  for (auto a : values_7bits()) {
    auto res = circuit.call({Tensor<uint64_t>(a)});
    EXPECT_TRUE(res);
    auto out = res.value()[0].getTensor<uint64_t>().value()[0];
    EXPECT_EQ(out, (uint64_t)a);
  }
}

TEST(CompiledModule, call_2s_1t) {
  std::string source = R"(
func.func @main(%arg0: !FHE.eint<7>, %arg1: !FHE.eint<7>) -> tensor<2x!FHE.eint<7>> {
  %1 = tensor.from_elements %arg0, %arg1 : tensor<2x!FHE.eint<7>>
  return %1: tensor<2x!FHE.eint<7>>
}
)";
  std::string outputLib = outputLibFromThis(this->test_info_);
  auto circuit = load(compile(outputLib, source));
  for (auto a : values_7bits()) {
    auto res = circuit.call({Tensor<uint64_t>(a), Tensor<uint64_t>(a + 1)});
    EXPECT_TRUE(res);
    auto out = res.value()[0].getTensor<uint64_t>().value();
    EXPECT_EQ(out[0], (uint64_t)a);
    EXPECT_EQ(out[1], (uint64_t)(a + 1));
  }
}

TEST(CompiledModule, call_1t_1s) {
  std::string source = R"(
func.func @main(%arg0: tensor<1x!FHE.eint<7>>) -> !FHE.eint<7> {
  %c0 = arith.constant 0 : index
  %1 = tensor.extract %arg0[%c0] : tensor<1x!FHE.eint<7>>
  return %1: !FHE.eint<7>
}
)";
  std::string outputLib = outputLibFromThis(this->test_info_);
  auto circuit = load(compile(outputLib, source));
  for (uint8_t a : values_7bits()) {
    auto ta = Tensor<uint64_t>({a}, {1});
    auto res = circuit.call({ta});
    EXPECT_TRUE(res);
    auto out = res.value()[0].getTensor<uint64_t>().value()[0];
    EXPECT_EQ(out, (uint64_t)a);
  }
}

TEST(CompiledModule, call_1t_1t) {
  std::string source = R"(
func.func @main(%arg0: tensor<3x!FHE.eint<7>>) -> tensor<3x!FHE.eint<7>> {
  return %arg0: tensor<3x!FHE.eint<7>>
}
)";
  std::string outputLib = outputLibFromThis(this->test_info_);
  auto circuit = load(compile(outputLib, source));
  auto ta = Tensor<uint64_t>({1, 2, 3}, {3});
  auto res = circuit.call({ta});
  ASSERT_TRUE(res);
  auto out = res.value()[0].getTensor<uint64_t>().value();
  EXPECT_EQ(out, ta);
}

TEST(CompiledModule, call_2t_1s) {
  std::string source = R"(
func.func @main(%arg0: tensor<3x!FHE.eint<7>>, %arg1: tensor<3x!FHE.eint<7>>) -> !FHE.eint<7> {
  %1 = "FHELinalg.add_eint"(%arg0, %arg1) : (tensor<3x!FHE.eint<7>>, tensor<3x!FHE.eint<7>>) -> tensor<3x!FHE.eint<7>>
  %c1 = arith.constant 1 : i8
  %2 = tensor.from_elements %c1, %c1, %c1 : tensor<3xi8>
  %3 = "FHELinalg.dot_eint_int"(%1, %2) : (tensor<3x!FHE.eint<7>>, tensor<3xi8>) -> !FHE.eint<7>
  return %3: !FHE.eint<7>
}
)";
  std::string outputLib = outputLibFromThis(this->test_info_);
  auto circuit = load(compile(outputLib, source));
  auto ta = Tensor<uint64_t>({1, 2, 3}, {3});
  auto tb = Tensor<uint64_t>({5, 7, 9}, {3});
  auto res = circuit.call({ta, tb});
  auto expected = std::accumulate(ta.values.begin(), ta.values.end(), 0u) +
                  std::accumulate(tb.values.begin(), tb.values.end(), 0u);
  ASSERT_TRUE(res);
  auto out = res.value()[0].getTensor<uint64_t>().value()[0];
  ASSERT_EQ(out, expected);
}

TEST(CompiledModule, call_1tr2_1tr2) {
  std::string source = R"(
func.func @main(%arg0: tensor<2x3x!FHE.eint<7>>) -> tensor<2x3x!FHE.eint<7>> {
  return %arg0: tensor<2x3x!FHE.eint<7>>
}
)";
  std::string outputLib = outputLibFromThis(this->test_info_);
  auto circuit = load(compile(outputLib, source));
  auto ta = Tensor<uint64_t>({1, 2, 3, 4, 5, 6}, {2, 3});
  auto res = circuit.call({ta});
  ASSERT_TRUE(res);
  auto out = res.value()[0].getTensor<uint64_t>().value();
  EXPECT_EQ(out, ta);
}

TEST(CompiledModule, call_1tr3_1tr3) {
  std::string source = R"(
func.func @main(%arg0: tensor<2x3x1x!FHE.eint<7>>) -> tensor<2x3x1x!FHE.eint<7>> {
  return %arg0: tensor<2x3x1x!FHE.eint<7>>
}
)";
  std::string outputLib = outputLibFromThis(this->test_info_);
  auto circuit = load(compile(outputLib, source));
  auto ta = Tensor<uint64_t>({1, 2, 3, 4, 5, 6}, {2, 3, 1});
  auto res = circuit.call({ta});
  ASSERT_TRUE(res);
  auto out = res.value()[0].getTensor<uint64_t>().value();
  EXPECT_EQ(out, ta);
}

TEST(CompiledModule, call_2tr3_1tr3) {
  std::string source = R"(
func.func @main(%arg0: tensor<2x3x1x!FHE.eint<7>>, %arg1: tensor<2x3x1x!FHE.eint<7>>) -> tensor<2x3x1x!FHE.eint<7>> {
  %1 = "FHELinalg.add_eint"(%arg0, %arg1): (tensor<2x3x1x!FHE.eint<7>>, tensor<2x3x1x!FHE.eint<7>>) -> tensor<2x3x1x!FHE.eint<7>>
  return %1: tensor<2x3x1x!FHE.eint<7>>
}
)";
  std::string outputLib = outputLibFromThis(this->test_info_);
  auto circuit = load(compile(outputLib, source));
  auto ta = Tensor<uint64_t>({1, 2, 3, 4, 5, 6}, {2, 3, 1});
  auto res = circuit.call({ta, ta});
  ASSERT_TRUE(res);
<<<<<<< HEAD
  tensor3_out v = res.value();
  for (size_t i = 0; i < v.size(); i++) {
    for (size_t j = 0; j < v[i].size(); j++) {
      for (size_t k = 0; k < v[i][j].size(); k++) {
        EXPECT_EQ(v[i][j][k], (scalar_out)2 * ta[i][j][k]);
      }
    }
  }
}

static std::string fileContent(std::string path) {
  std::ifstream file(path);
  std::stringstream buffer;
  buffer << file.rdbuf();
  return buffer.str();
}

TEST(CompiledModule, call_2t_1s_with_header) {
  std::string source = R"(
func.func @extract(%arg0: tensor<3x!FHE.eint<7>>, %arg1: tensor<3x!FHE.eint<7>>) -> !FHE.eint<7> {
  %1 = "FHELinalg.add_eint"(%arg0, %arg1) : (tensor<3x!FHE.eint<7>>, tensor<3x!FHE.eint<7>>) -> tensor<3x!FHE.eint<7>>
  %c1 = arith.constant 1 : i8
  %2 = tensor.from_elements %c1, %c1, %c1 : tensor<3xi8>
  %3 = "FHELinalg.dot_eint_int"(%1, %2) : (tensor<3x!FHE.eint<7>>, tensor<3xi8>) -> !FHE.eint<7>
  return %3: !FHE.eint<7>
}
)";
  std::string outputLib = outputLibFromThis(this->test_info_);
  namespace extract = fhecircuit::client::extract;
  auto compiled = compile(outputLib, source, extract::name);
  std::string jsonPath = compiled.getClientParametersPath(outputLib);
  auto cLambda_ = extract::load(jsonPath);
  ASSERT_TRUE(cLambda_);
  tensor1_in ta{1, 2, 3};
  tensor1_in tb{5, 7, 9};
  auto sLambda_ = ServerLambda::load(extract::name, outputLib);
  ASSERT_TRUE(sLambda_);
  auto cLambda = cLambda_.value();
  auto sLambda = sLambda_.value();
  auto keySet_ = cLambda.keySet(getTestKeySetCachePtr(), 0, 0, 0, 0);
  ASSERT_TRUE(keySet_.has_value());
  std::shared_ptr<KeySet> keySet = std::move(keySet_.value());
  auto testLambda = TestTypedLambdaFrom(cLambda, sLambda, keySet);
  auto res = testLambda.call(ta, tb);
  auto expected = std::accumulate(ta.begin(), ta.end(), 0u) +
                  std::accumulate(tb.begin(), tb.end(), 0u);
  ASSERT_EQ_OUTCOME(res, expected);

  EXPECT_EQ(fileContent(THIS_TEST_DIRECTORY +
                        "/call_2t_1s_with_header-client.h.generated"),
            fileContent(OUT_DIRECTORY +
                        "/call_2t_1s_with_header/fhecircuit-client.h"));
}
=======
  auto out = res.value()[0].getTensor<uint64_t>().value();
  EXPECT_EQ(out, ta * 2);
}

// static std::string fileContent(std::string path) {
//   std::ifstream file(path);
//   std::stringstream buffer;
//   buffer << file.rdbuf();
//   return buffer.str();
// }

// TEST(CompiledModule, call_2t_1s_with_header) {
//   std::string source = R"(
// func.func @extract(%arg0: tensor<3x!FHE.eint<7>>, %arg1:
// tensor<3x!FHE.eint<7>>) -> !FHE.eint<7> {
//   %1 = "FHELinalg.add_eint"(%arg0, %arg1) : (tensor<3x!FHE.eint<7>>,
//   tensor<3x!FHE.eint<7>>) -> tensor<3x!FHE.eint<7>> %c1 = arith.constant 1 :
//   i8 %2 = tensor.from_elements %c1, %c1, %c1 : tensor<3xi8> %3 =
//   "FHELinalg.dot_eint_int"(%1, %2) : (tensor<3x!FHE.eint<7>>, tensor<3xi8>)
//   -> !FHE.eint<7> return %3: !FHE.eint<7>
// }
// )";
//   std::string outputLib = outputLibFromThis(this->test_info_);
//   namespace extract = fhecircuit::client::extract;
//   auto compiled = load(compile(outputLib, source, extract::name);
//   std::string jsonPath = compiled.getProgramInfoPath(outputLib);
//   auto ccircuit_ = extract::load(jsonPath);
//   ASSERT_TRUE(ccircuit_);
//   tensor1_in ta{1, 2, 3};
//   tensor1_in tb{5, 7, 9};
//   auto scircuit_ = Servercircuit::load(extract::name, outputLib);
//   ASSERT_TRUE(scircuit_);
//   auto ccircuit = ccircuit_.value();
//   auto scircuit = scircuit_.value();
//   auto keySet_ = ccircuit.keySet(getTestKeySetCachePtr(), 0, 0);
//   ASSERT_TRUE(keySet_.has_value());
//   std::shared_ptr<KeySet> keySet = std::move(keySet_.value());
//   auto testcircuit = TestTypedcircuitFrom(ccircuit, scircuit, keySet);
//   auto res = testcircuit.call(ta, tb);
//   auto expected = std::accumulate(ta.begin(), ta.end(), 0u) +
//                   std::accumulate(tb.begin(), tb.end(), 0u);
//   ASSERT_EQ_OUTCOME(res, expected);

//   EXPECT_EQ(fileContent(THIS_TEST_DIRECTORY +
//                         "/call_2t_1s_with_header-client.h.generated"),
//             fileContent(OUT_DIRECTORY +
//                         "/call_2t_1s_with_header/fhecircuit-client.h"));
// }
>>>>>>> f8073b49

TEST(DISABLED_CompiledModule, call_2s_1s_lookup_table) {
  std::string source = R"(
func.func @main(%arg0: !FHE.eint<6>, %arg1: !FHE.eint<3>) -> !FHE.eint<6> {
    %tlu_7 = arith.constant dense<[0, 1, 2, 3, 4, 5, 6, 7, 8, 9, 10, 11, 12, 13, 14, 15, 16, 17, 18, 19, 20, 21, 22, 23, 24, 25, 26, 27, 28, 29, 30, 31, 32, 33, 34, 35, 36, 37, 38, 39, 40, 41, 42, 43, 44, 45, 46, 47, 48, 49, 50, 51, 52, 53, 54, 55, 56, 57, 58, 59, 60, 61, 62, 63]> : tensor<64xi64>
    %tlu_3 = arith.constant dense<[0, 1, 2, 3, 4, 5, 6, 7]> : tensor<8xi64>
    %a = "FHE.apply_lookup_table"(%arg0, %tlu_7): (!FHE.eint<6>, tensor<64xi64>) -> (!FHE.eint<6>)
    %b = "FHE.apply_lookup_table"(%arg1, %tlu_3): (!FHE.eint<3>, tensor<8xi64>) -> (!FHE.eint<6>)
    %a_plus_b = "FHE.add_eint"(%a, %b): (!FHE.eint<6>, !FHE.eint<6>) -> (!FHE.eint<6>)
    return %a_plus_b: !FHE.eint<6>
}
)";
  std::string outputLib = outputLibFromThis(this->test_info_);
  auto circuit = load(compile(outputLib, source));
  for (auto a : values_6bits())
    for (auto b : values_3bits()) {
      auto res = circuit.call({Tensor<uint64_t>(a), Tensor<uint64_t>(b)});
      ASSERT_TRUE(res);
      auto out = res.value()[0].getTensor<uint64_t>().value()[0];
      ASSERT_EQ(out, (uint64_t)a + b);
    }
}<|MERGE_RESOLUTION|>--- conflicted
+++ resolved
@@ -55,43 +55,6 @@
   return OUT_DIRECTORY + "/" + std::string(info->name());
 }
 
-<<<<<<< HEAD
-template <typename Lambda> Lambda load(std::string outputLib) {
-  auto l =
-      Lambda::load(FUNCNAME, outputLib, 0, 0, 0, 0, getTestKeySetCachePtr());
-  assert(l.has_value());
-  return l.value();
-}
-
-TEST(CompiledModule, call_1s_1s_client_view) {
-  std::string source = R"(
-func.func @main(%arg0: !FHE.eint<7>) -> !FHE.eint<7> {
-  return %arg0: !FHE.eint<7>
-}
-)";
-  namespace clientlib = concretelang::clientlib;
-  using MyLambda = clientlib::TypedClientLambda<scalar_out, scalar_in>;
-  std::string outputLib = outputLibFromThis(this->test_info_);
-  auto compiled = compile(outputLib, source);
-  std::string jsonPath = compiled.getClientParametersPath(outputLib);
-  auto maybeLambda = MyLambda::load("main", jsonPath);
-  ASSERT_TRUE(maybeLambda.has_value());
-  auto lambda = maybeLambda.value();
-  auto maybeKeySet = lambda.keySet(getTestKeySetCachePtr(), 0, 0, 0, 0);
-  ASSERT_TRUE(maybeKeySet.has_value());
-  std::shared_ptr<KeySet> keySet = std::move(maybeKeySet.value());
-  auto maybePublicArguments = lambda.publicArguments(1, *keySet);
-
-  ASSERT_TRUE(maybePublicArguments.has_value());
-  auto publicArguments = std::move(maybePublicArguments.value());
-  std::ostringstream osstream(std::ios::binary);
-  ASSERT_TRUE(publicArguments->serialize(osstream).has_value());
-  EXPECT_TRUE(osstream.good());
-  // Direct call without intermediate
-  EXPECT_TRUE(lambda.serializeCall(1, *keySet, osstream));
-  EXPECT_TRUE(osstream.good());
-}
-=======
 TestCircuit load(mlir::concretelang::CompilerEngine::Library compiled) {
   auto keyset = getTestKeySetCachePtr()
                     ->getKeyset(compiled.getProgramInfo().keyset(), 0, 0)
@@ -127,7 +90,6 @@
 //   EXPECT_TRUE(lambda.serializeCall(1, *keySet, osstream));
 //   EXPECT_TRUE(osstream.good());
 // }
->>>>>>> f8073b49
 
 TEST(CompiledModule, call_1s_1s) {
   std::string source = R"(
@@ -333,61 +295,6 @@
   auto ta = Tensor<uint64_t>({1, 2, 3, 4, 5, 6}, {2, 3, 1});
   auto res = circuit.call({ta, ta});
   ASSERT_TRUE(res);
-<<<<<<< HEAD
-  tensor3_out v = res.value();
-  for (size_t i = 0; i < v.size(); i++) {
-    for (size_t j = 0; j < v[i].size(); j++) {
-      for (size_t k = 0; k < v[i][j].size(); k++) {
-        EXPECT_EQ(v[i][j][k], (scalar_out)2 * ta[i][j][k]);
-      }
-    }
-  }
-}
-
-static std::string fileContent(std::string path) {
-  std::ifstream file(path);
-  std::stringstream buffer;
-  buffer << file.rdbuf();
-  return buffer.str();
-}
-
-TEST(CompiledModule, call_2t_1s_with_header) {
-  std::string source = R"(
-func.func @extract(%arg0: tensor<3x!FHE.eint<7>>, %arg1: tensor<3x!FHE.eint<7>>) -> !FHE.eint<7> {
-  %1 = "FHELinalg.add_eint"(%arg0, %arg1) : (tensor<3x!FHE.eint<7>>, tensor<3x!FHE.eint<7>>) -> tensor<3x!FHE.eint<7>>
-  %c1 = arith.constant 1 : i8
-  %2 = tensor.from_elements %c1, %c1, %c1 : tensor<3xi8>
-  %3 = "FHELinalg.dot_eint_int"(%1, %2) : (tensor<3x!FHE.eint<7>>, tensor<3xi8>) -> !FHE.eint<7>
-  return %3: !FHE.eint<7>
-}
-)";
-  std::string outputLib = outputLibFromThis(this->test_info_);
-  namespace extract = fhecircuit::client::extract;
-  auto compiled = compile(outputLib, source, extract::name);
-  std::string jsonPath = compiled.getClientParametersPath(outputLib);
-  auto cLambda_ = extract::load(jsonPath);
-  ASSERT_TRUE(cLambda_);
-  tensor1_in ta{1, 2, 3};
-  tensor1_in tb{5, 7, 9};
-  auto sLambda_ = ServerLambda::load(extract::name, outputLib);
-  ASSERT_TRUE(sLambda_);
-  auto cLambda = cLambda_.value();
-  auto sLambda = sLambda_.value();
-  auto keySet_ = cLambda.keySet(getTestKeySetCachePtr(), 0, 0, 0, 0);
-  ASSERT_TRUE(keySet_.has_value());
-  std::shared_ptr<KeySet> keySet = std::move(keySet_.value());
-  auto testLambda = TestTypedLambdaFrom(cLambda, sLambda, keySet);
-  auto res = testLambda.call(ta, tb);
-  auto expected = std::accumulate(ta.begin(), ta.end(), 0u) +
-                  std::accumulate(tb.begin(), tb.end(), 0u);
-  ASSERT_EQ_OUTCOME(res, expected);
-
-  EXPECT_EQ(fileContent(THIS_TEST_DIRECTORY +
-                        "/call_2t_1s_with_header-client.h.generated"),
-            fileContent(OUT_DIRECTORY +
-                        "/call_2t_1s_with_header/fhecircuit-client.h"));
-}
-=======
   auto out = res.value()[0].getTensor<uint64_t>().value();
   EXPECT_EQ(out, ta * 2);
 }
@@ -436,7 +343,6 @@
 //             fileContent(OUT_DIRECTORY +
 //                         "/call_2t_1s_with_header/fhecircuit-client.h"));
 // }
->>>>>>> f8073b49
 
 TEST(DISABLED_CompiledModule, call_2s_1s_lookup_table) {
   std::string source = R"(
